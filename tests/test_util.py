# -*- coding: UTF-8 -*-
import codecs
<<<<<<< HEAD
from unittest import mock
import pytest
from owslib.util import clean_ows_url, build_get_url, strip_bom, ResponseWrapper, getXMLTree
=======
from owslib.util import clean_ows_url, build_get_url, strip_bom, extract_time
from owslib.etree import etree
from datetime import datetime, timezone
>>>>>>> a713c624


def test_strip_bom():
    assert strip_bom('<city>Hamburg</city>') == '<city>Hamburg</city>'
    assert strip_bom(codecs.BOM_UTF8 + '<city>Dublin</city>'.encode('utf-8')) == \
        '<city>Dublin</city>'.encode('utf-8')
    assert strip_bom(codecs.BOM_UTF16 + '<city>Vancover</city>'.encode('utf-16')) == \
        '<city>Vancover</city>'.encode('utf-16')


def test_clean_ows_url():
    assert clean_ows_url('http//example.org/wms') == 'http//example.org/wms'
    assert clean_ows_url('http//example.org/wms?service=WMS') == 'http//example.org/wms'
    assert clean_ows_url('http//example.org/wms?SERVICE=WMS') == 'http//example.org/wms'
    assert clean_ows_url('http//example.org/wms?SeRvIcE=WMS') == 'http//example.org/wms'
    assert clean_ows_url('http//example.org/wms?SeRvIcE=WMS&version=1.3.0&request=GetCapabilities') == 'http//example.org/wms'  # noqa
    assert clean_ows_url('http//example.org/wms?foo=bar&SeRvIcE=WMS&version=1.3.0&request=GetCapabilities') == 'http//example.org/wms?foo=bar'  # noqa
    assert clean_ows_url('http://example.org/wms?map=/path/to/foo.map&SERVICE=WMS&version=1.3.0&request=GetCapabilities') == 'http://example.org/wms?map=%2Fpath%2Fto%2Ffoo.map'  # noqa
    clean_url = clean_ows_url('http://example.org/wms?map=/path/to/foo.map&foo=bar&&SERVICE=WMS&version=1.3.0&request=GetCapabilities')  # noqa
    assert 'http://example.org/wms?' in clean_url
    assert 'map=%2Fpath%2Fto%2Ffoo.map' in clean_url
    assert 'foo=bar' in clean_url


def test_build_get_url():
    assert build_get_url("http://example.org/wps", {'service': 'WPS'}) == 'http://example.org/wps?service=WPS'
    assert build_get_url("http://example.org/wms", {'SERVICE': 'wms'}) == 'http://example.org/wms?SERVICE=wms'
    assert build_get_url("http://example.org/wms?map=/path/to/foo.map&", {'SERVICE': 'wms'}) == \
        'http://example.org/wms?map=%2Fpath%2Fto%2Ffoo.map&SERVICE=wms'
    assert build_get_url("http://example.org/wps?service=WPS", {'request': 'GetCapabilities'}) == \
        'http://example.org/wps?service=WPS&request=GetCapabilities'
    assert build_get_url("http://example.org/wps?service=WPS", {'request': 'GetCapabilities'}) == \
        'http://example.org/wps?service=WPS&request=GetCapabilities'
    # Can not overwrite parameter
    assert build_get_url("http://example.org/ows?SERVICE=WPS", {'SERVICE': 'WMS'}) == \
        'http://example.org/ows?SERVICE=WPS'
    # Parameter is case-senstive
    assert build_get_url("http://example.org/ows?SERVICE=WPS", {'service': 'WMS'}) == \
        'http://example.org/ows?SERVICE=WPS&service=WMS'
    # Test with trailing ampersand and doseq False (default)
    assert build_get_url("http://example.org/ows?SERVICE=WFS&", {'typename': 'test', 'keys': [1, 2]}, doseq=False) == \
        'http://example.org/ows?SERVICE=WFS&typename=test&keys=%5B1%2C+2%5D'
    # Test with trailing ampersand and doseq True
    assert build_get_url("http://example.org/ows?SERVICE=WFS&", {'typename': 'test', 'keys': [1, 2]}, doseq=True) == \
        'http://example.org/ows?SERVICE=WFS&typename=test&keys=1&keys=2'


def test_build_get_url_overwrite():
    # Use overwrite flag
    assert build_get_url("http://example.org/ows?SERVICE=WPS", {'SERVICE': 'WMS'}, overwrite=True) == \
        'http://example.org/ows?SERVICE=WMS'


<<<<<<< HEAD
def test_getXMLTree_valid():

    mock_resp = mock.Mock()
    mock_resp.url = 'http:///example.org/?service=WFS&request=GetCapabilities&version=2.0.0'
    mock_resp.content = b'<?xml version="1.0" encoding="UTF-8"?>\n<WFS_Capabilities><ServiceIdentification>' \
                        b'<Title>Example</Title></ServiceIdentification></WFS_Capabilities>'
    mock_resp.headers = {'Content-Type': 'text/xml; charset=UTF-8'}
    resp_wrap = ResponseWrapper(mock_resp)

    et = getXMLTree(resp_wrap)
    assert et.find('.//Title').text == "Example"


def test_getXMLTree_invalid():

    mock_resp = mock.Mock()
    mock_resp.url = 'http:///example.org/?service=WFS&request=GetCapabilities&version=2.0.0'
    mock_resp.content = b'<HTML><HEAD></HEAD><BODY BGCOLOR="#FFFFFF">\nmsCGILoadMap(): Web application error. ' \
                        b'CGI variable &quot;map&quot; is not set.\n</BODY></HTML>'
    mock_resp.headers = {'Content-Type': 'text/html'}
    resp_wrap = ResponseWrapper(mock_resp)

    with pytest.raises(ValueError) as ex:
        getXMLTree(resp_wrap)

    assert str(ex.value) == 'http:///example.org/?service=WFS&request=GetCapabilities&version=2.0.0 responded with Content-Type \'text/html\'' \
    ': \'msCGILoadMap(): Web application error. CGI variable \"map\" is not set.\''
=======
def test_time_zone_utc():
    now = datetime.utcnow()
    as_utc = now.replace(tzinfo=timezone.utc)
    assert as_utc.isoformat()[-6:] == "+00:00"


def test_extract_time():
    definite_sample = "<beginPosition>2006-07-27T21:10:00Z</beginPosition>"
    indefinite_sample = "<endPosition indeterminatePosition=\"now\"></endPosition>"
    start = extract_time(etree.fromstring(definite_sample))
    assert start.isoformat()[-6:] == "+00:00"
    stop = extract_time(etree.fromstring(indefinite_sample))
    assert stop.isoformat()[-6:] == "+00:00"
>>>>>>> a713c624
<|MERGE_RESOLUTION|>--- conflicted
+++ resolved
@@ -1,14 +1,9 @@
 # -*- coding: UTF-8 -*-
 import codecs
-<<<<<<< HEAD
 from unittest import mock
-import pytest
-from owslib.util import clean_ows_url, build_get_url, strip_bom, ResponseWrapper, getXMLTree
-=======
-from owslib.util import clean_ows_url, build_get_url, strip_bom, extract_time
+from owslib.util import clean_ows_url, build_get_url, strip_bom, extract_time, ResponseWrapper, getXMLTree
 from owslib.etree import etree
 from datetime import datetime, timezone
->>>>>>> a713c624
 
 
 def test_strip_bom():
@@ -62,7 +57,6 @@
         'http://example.org/ows?SERVICE=WMS'
 
 
-<<<<<<< HEAD
 def test_getXMLTree_valid():
 
     mock_resp = mock.Mock()
@@ -90,7 +84,8 @@
 
     assert str(ex.value) == 'http:///example.org/?service=WFS&request=GetCapabilities&version=2.0.0 responded with Content-Type \'text/html\'' \
     ': \'msCGILoadMap(): Web application error. CGI variable \"map\" is not set.\''
-=======
+
+
 def test_time_zone_utc():
     now = datetime.utcnow()
     as_utc = now.replace(tzinfo=timezone.utc)
@@ -103,5 +98,4 @@
     start = extract_time(etree.fromstring(definite_sample))
     assert start.isoformat()[-6:] == "+00:00"
     stop = extract_time(etree.fromstring(indefinite_sample))
-    assert stop.isoformat()[-6:] == "+00:00"
->>>>>>> a713c624
+    assert stop.isoformat()[-6:] == "+00:00"